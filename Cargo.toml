[package]
name = "x25519-dalek"
version = "0.1.0"
authors = ["Isis Lovecruft <isis@patternsinthevoid.net>"]
readme = "README.md"
license = "BSD-3-Clause"
repository = "https://github.com/dalek-cryptography/x25519-dalek"
homepage = "https://dalek.rs/"
documentation = "https://docs.rs/x25519-dalek"
categories = ["cryptography", "no-std"]
keywords = ["cryptography", "curve25519", "key-exchange", "x25519", "diffie-hellman"]
description = "X25519 elliptic curve Diffie-Hellman key exchange in pure-Rust, using curve25519-dalek."
exclude = [
    ".gitignore",
    ".travis.yml",
    "CONTRIBUTING.md",
]

[badges]
travis-ci = { repository = "dalek-cryptography/x25519-dalek", branch = "master"}

[dependencies.curve25519-dalek]
<<<<<<< HEAD
version = "^0.12"
default-features = false
=======
version = "^0.16"
>>>>>>> cb88ab16

[dependencies.rand]
optional = true
version = "^0.4"

[features]
bench = []
default = ["std", "nightly"]
std = ["rand", "curve25519-dalek/std"]
nightly = ["curve25519-dalek/nightly"]<|MERGE_RESOLUTION|>--- conflicted
+++ resolved
@@ -20,12 +20,8 @@
 travis-ci = { repository = "dalek-cryptography/x25519-dalek", branch = "master"}
 
 [dependencies.curve25519-dalek]
-<<<<<<< HEAD
-version = "^0.12"
+version = "^0.16"
 default-features = false
-=======
-version = "^0.16"
->>>>>>> cb88ab16
 
 [dependencies.rand]
 optional = true

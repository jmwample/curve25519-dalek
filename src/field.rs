// -*- mode: rust; coding: utf-8; -*-
//
// To the extent possible under law, the authors have waived all
// copyright and related or neighboring rights to curve25519-dalek,
// using the Creative Commons "CC0" public domain dedication.  See
// <http://creativecommons.org/publicdomain/zero/.0/> for full
// details.
//
// Authors:
// - Isis Agora Lovecruft <isis@patternsinthevoid.net>
// - Henry de Valence <hdevalence@hdevalence.ca>

//! Field arithmetic for ℤ/(2²⁵⁵-19).
//!
//! Based on Adam Langley's curve25519-donna and (Golang) ed25519
//! implementations.

use core::clone::Clone;
use core::fmt::Debug;
use core::ops::{Add, AddAssign};
use core::ops::{Sub, SubAssign};
use core::ops::{Mul, MulAssign};
use core::ops::{Index, IndexMut};
use core::cmp::{Eq, PartialEq};
use core::ops::Neg;

use subtle::arrays_equal_ct;
use subtle::byte_is_nonzero;
use subtle::CTAssignable;
use subtle::CTEq;

use utils::{load3, load4, load8};

use constants;

/// With the `radix51` feature enabled, `FieldElements` are represented
/// in radix 2^51 as five `u64`s.
#[cfg(feature="radix_51")]
pub type Limb = u64;

/// FieldElement represents an element of the field GF(2^255 - 19).  An element
/// t, entries t[0]...t[9], represents the integer t[0]+2^26 t[1]+2^51 t[2]+2^77
/// t[3]+2^102 t[4]+...+2^230 t[9].  Bounds on each t[i] vary depending on
/// context.
#[cfg(feature="radix_51")]
#[derive(Copy, Clone)]
pub struct FieldElement(pub [u64; 5]);

/// FieldElements are represented as an array of ten "Limbs", which are radix
/// 25.5, that is, each Limb of a FieldElement alternates between being
/// represented as a factor of 2^25 or 2^26 more than the last corresponding
/// integer.
#[cfg(not(feature="radix_51"))]
pub type Limb = i32;

/// FieldElement represents an element of the field GF(2^255 - 19).  An element
/// t, entries t[0]...t[9], represents the integer t[0]+2^26 t[1]+2^51 t[2]+2^77
/// t[3]+2^102 t[4]+...+2^230 t[9].  Bounds on each t[i] vary depending on
/// context.
#[cfg(not(feature="radix_51"))]
#[derive(Copy, Clone)]
pub struct FieldElement(pub [i32; 10]);

impl Eq for FieldElement {}
impl PartialEq for FieldElement {
    /// Test equality between two FieldElements by converting them to bytes.
    ///
    /// # Warning
    ///
    /// This comparison is *not* constant time.  It could easily be
    /// made to be, but the main use of an `Eq` implementation is for
    /// branching, so it seems pointless.
    //
    // XXX it would be good to encode constant-time considerations
    // (no data flow from secret information) into Rust's type
    // system.
    fn eq(&self, other: &FieldElement) -> bool {
        let  self_bytes =  self.to_bytes();
        let other_bytes = other.to_bytes();
        let mut are_equal: bool = true;
        for i in 0..32 {
            are_equal &= self_bytes[i] == other_bytes[i];
        }
        return are_equal;
    }
}

impl CTEq for FieldElement {
    /// Test equality between two `FieldElement`s by converting them to bytes.
    ///
    /// # Returns
    ///
    /// `1u8` if the two `FieldElement`s are equal, and `0u8` otherwise.
    fn ct_eq(&self, other: &FieldElement) -> u8 {
        arrays_equal_ct(&self.to_bytes(), &other.to_bytes())
    }
}

impl Debug for FieldElement {
    fn fmt(&self, f: &mut ::core::fmt::Formatter) -> ::core::fmt::Result {
        write!(f, "FieldElement: {:?}", &self.0[..])
    }
}

impl Index<usize> for FieldElement {
    type Output = Limb;

    fn index<'a>(&'a self, _index: usize) -> &'a Limb {
        let ret: &'a Limb = &(self.0[_index]);
        ret
    }
}

impl IndexMut<usize> for FieldElement {
    fn index_mut<'a>(&'a mut self, _index: usize) -> &'a mut Limb {
        let ret: &'a mut Limb = &mut(self.0[_index]);
        ret
    }
}

impl<'b> AddAssign<&'b FieldElement> for FieldElement {
    fn add_assign(&mut self, _rhs: &'b FieldElement) { // fsum()
        for i in 0..self.0.len() {
            self[i] += _rhs[i];
        }
    }
}

impl<'a, 'b> Add<&'b FieldElement> for &'a FieldElement {
    type Output = FieldElement;
    fn add(self, _rhs: &'b FieldElement) -> FieldElement {
        let mut output = self.clone();
        output += _rhs;
        output
    }
}

impl<'b> SubAssign<&'b FieldElement> for FieldElement {
    #[cfg(not(feature="radix_51"))]
    fn sub_assign(&mut self, _rhs: &'b FieldElement) { // fdifference()
        for i in 0..10 {
            self[i] -= _rhs[i];
        }
    }
    #[cfg(feature="radix_51")]
    fn sub_assign(&mut self, _rhs: &'b FieldElement) {
        let result = (self as &FieldElement) - _rhs;
        for i in 0..5 {
            self.0[i] = result.0[i];
        }
    }
}

impl<'a, 'b> Sub<&'b FieldElement> for &'a FieldElement {
    type Output = FieldElement;
    #[cfg(not(feature="radix_51"))]
    fn sub(self, _rhs: &'b FieldElement) -> FieldElement {
        let mut output = self.clone();
        output -= _rhs;
        output
    }
    #[cfg(feature="radix_51")]
    fn sub(self, _rhs: &'b FieldElement) -> FieldElement {
        // To avoid underflow, first add a multiple of p.
        // Choose 16*p = p << 4 to be larger than 54-bit _rhs.
        //
        // If we could statically track the bitlengths of the limbs
        // of every FieldElement, we could choose a multiple of p
        // just bigger than _rhs and avoid having to do a reduction.
        //
        // Since we don't yet have type-level integers to do this, we
        // have to add an explicit reduction call here, which is a
        // significant cost.
        FieldElement::reduce([
            (self.0[0] + 36028797018963664u64) - _rhs.0[0],
            (self.0[1] + 36028797018963952u64) - _rhs.0[1],
            (self.0[2] + 36028797018963952u64) - _rhs.0[2],
            (self.0[3] + 36028797018963952u64) - _rhs.0[3],
            (self.0[4] + 36028797018963952u64) - _rhs.0[4],
        ])
    }
}

impl<'b> MulAssign<&'b FieldElement> for FieldElement {
    fn mul_assign(&mut self, _rhs: &'b FieldElement) {
        let result = (self as &FieldElement) * _rhs;
        self.0 = result.0;
    }
}

impl<'a, 'b> Mul<&'b FieldElement> for &'a FieldElement {
    type Output = FieldElement;
    #[cfg(feature="radix_51")]
    fn mul(self, _rhs: &'b FieldElement) -> FieldElement {
        /// Multiply two 64-bit integers with 128 bits of output.
        #[inline(always)]
        fn m(x: u64, y: u64) -> u128 { (x as u128) * (y as u128) }

        // Alias self, _rhs for more readable formulas
        let a: &[u64; 5] = &self.0;
        let b: &[u64; 5] = &_rhs.0;

        // Multiply to get 128-bit coefficients of output
        let     c0: u128 = m(a[0],b[0]) + ( m(a[4],b[1]) +   m(a[3],b[2]) +   m(a[2],b[3]) +   m(a[1],b[4]) )*19;
        let mut c1: u128 = m(a[1],b[0]) +   m(a[0],b[1]) + ( m(a[4],b[2]) +   m(a[3],b[3]) +   m(a[2],b[4]) )*19;
        let mut c2: u128 = m(a[2],b[0]) +   m(a[1],b[1]) +   m(a[0],b[2]) + ( m(a[4],b[3]) +   m(a[3],b[4]) )*19;
        let mut c3: u128 = m(a[3],b[0]) +   m(a[2],b[1]) +   m(a[1],b[2]) +   m(a[0],b[3]) + ( m(a[4],b[4]) )*19;
        let mut c4: u128 = m(a[4],b[0]) +   m(a[3],b[1]) +   m(a[2],b[2]) +   m(a[1],b[3]) +   m(a[0],b[4]);

        // Now c[i] < 2^2b * (1+i + (4-i)*19) < 2^(2b + lg(1+4*19)) < 2^(2b + 6.27)
        // where b is the bitlength of the input limbs.

        // The carry (c[i] >> 51) fits into a u64 iff 2b+6.27 < 64+51 iff b <= 54.
        // After the first carry pass, all c[i] fit into u64.
        debug_assert!(a[0] < (1 << 54)); debug_assert!(b[0] < (1 << 54));
        debug_assert!(a[1] < (1 << 54)); debug_assert!(b[1] < (1 << 54));
        debug_assert!(a[2] < (1 << 54)); debug_assert!(b[2] < (1 << 54));
        debug_assert!(a[3] < (1 << 54)); debug_assert!(b[3] < (1 << 54));
        debug_assert!(a[4] < (1 << 54)); debug_assert!(b[4] < (1 << 54));

        // The 128-bit output limbs are stored in two 64-bit registers (low/high part).
        // By rebinding the names after carrying, we free the upper registers for reuse.
        let low_51_bit_mask = (1u64 << 51) - 1;
        c1 +=  (c0 >> 51) as u128;
        let mut c0: u64 = (c0 as u64) & low_51_bit_mask;
        c2 +=  (c1 >> 51) as u128;
        let c1: u64 = (c1 as u64) & low_51_bit_mask;
        c3 +=  (c2 >> 51) as u128;
        let c2: u64 = (c2 as u64) & low_51_bit_mask;
        c4 +=  (c3 >> 51) as u128;
        let c3: u64 = (c3 as u64) & low_51_bit_mask;
        c0 += ((c4 >> 51) as u64) * 19;
        let c4: u64 = (c4 as u64) & low_51_bit_mask;

        FieldElement::reduce([c0,c1,c2,c3,c4])
    }

    #[cfg(not(feature="radix_51"))]
    fn mul(self, _rhs: &'b FieldElement) -> FieldElement {
        // Notes preserved from ed25519.go (presumably originally from ref10):
        //
        // Calculates h = f * g. Can overlap h with f or g.
        //
        // # Preconditions
        //
        // * |f[i]| bounded by 1.1*2^26, 1.1*2^25, 1.1*2^26, 1.1*2^25, etc.
        // * |g[i]| bounded by 1.1*2^26, 1.1*2^25, 1.1*2^26, 1.1*2^25, etc.
        //
        // # Postconditions
        //
        // * |h| bounded by 1.1*2^25, 1.1*2^24, 1.1*2^25, 1.1*2^24, etc.
        //
        // ## Notes on implementation strategy
        //
        // * Using schoolbook multiplication.
        // * Karatsuba would save a little in some cost models.
        //
        // * Most multiplications by 2 and 19 are 32-bit precomputations;
        //   cheaper than 64-bit postcomputations.
        //
        // * There is one remaining multiplication by 19 in the carry chain;
        //   one *19 precomputation can be merged into this,
        //   but the resulting data flow is considerably less clean.
        //
        // * There are 12 carries below.
        //   10 of them are 2-way parallelizable and vectorizable.
        //   Can get away with 11 carries, but then data flow is much deeper.
        //
        // * With tighter constraints on inputs can squeeze carries into int32.
        let f0 = self[0] as i64;
        let f1 = self[1] as i64;
        let f2 = self[2] as i64;
        let f3 = self[3] as i64;
        let f4 = self[4] as i64;
        let f5 = self[5] as i64;
        let f6 = self[6] as i64;
        let f7 = self[7] as i64;
        let f8 = self[8] as i64;
        let f9 = self[9] as i64;

        let f1_2 = (2 * self[1]) as i64;
        let f3_2 = (2 * self[3]) as i64;
        let f5_2 = (2 * self[5]) as i64;
        let f7_2 = (2 * self[7]) as i64;
        let f9_2 = (2 * self[9]) as i64;

        let g0 = _rhs[0] as i64;
        let g1 = _rhs[1] as i64;
        let g2 = _rhs[2] as i64;
        let g3 = _rhs[3] as i64;
        let g4 = _rhs[4] as i64;
        let g5 = _rhs[5] as i64;
        let g6 = _rhs[6] as i64;
        let g7 = _rhs[7] as i64;
        let g8 = _rhs[8] as i64;
        let g9 = _rhs[9] as i64;

        let g1_19 = (19 * _rhs[1]) as i64; /* 1.4*2^29 */
        let g2_19 = (19 * _rhs[2]) as i64; /* 1.4*2^30; still ok */
        let g3_19 = (19 * _rhs[3]) as i64;
        let g4_19 = (19 * _rhs[4]) as i64;
        let g5_19 = (19 * _rhs[5]) as i64;
        let g6_19 = (19 * _rhs[6]) as i64;
        let g7_19 = (19 * _rhs[7]) as i64;
        let g8_19 = (19 * _rhs[8]) as i64;
        let g9_19 = (19 * _rhs[9]) as i64;

        let h0 = f0*g0 + f1_2*g9_19 + f2*g8_19 + f3_2*g7_19 + f4*g6_19 + f5_2*g5_19 + f6*g4_19 + f7_2*g3_19 + f8*g2_19 + f9_2*g1_19;
        let h1 = f0*g1 + f1*g0 + f2*g9_19 + f3*g8_19 + f4*g7_19 + f5*g6_19 + f6*g5_19 + f7*g4_19 + f8*g3_19 + f9*g2_19;
        let h2 = f0*g2 + f1_2*g1 + f2*g0 + f3_2*g9_19 + f4*g8_19 + f5_2*g7_19 + f6*g6_19 + f7_2*g5_19 + f8*g4_19 + f9_2*g3_19;
        let h3 = f0*g3 + f1*g2 + f2*g1 + f3*g0 + f4*g9_19 + f5*g8_19 + f6*g7_19 + f7*g6_19 + f8*g5_19 + f9*g4_19;
        let h4 = f0*g4 + f1_2*g3 + f2*g2 + f3_2*g1 + f4*g0 + f5_2*g9_19 + f6*g8_19 + f7_2*g7_19 + f8*g6_19 + f9_2*g5_19;
        let h5 = f0*g5 + f1*g4 + f2*g3 + f3*g2 + f4*g1 + f5*g0 + f6*g9_19 + f7*g8_19 + f8*g7_19 + f9*g6_19;
        let h6 = f0*g6 + f1_2*g5 + f2*g4 + f3_2*g3 + f4*g2 + f5_2*g1 + f6*g0 + f7_2*g9_19 + f8*g8_19 + f9_2*g7_19;
        let h7 = f0*g7 + f1*g6 + f2*g5 + f3*g4 + f4*g3 + f5*g2 + f6*g1 + f7*g0 + f8*g9_19 + f9*g8_19;
        let h8 = f0*g8 + f1_2*g7 + f2*g6 + f3_2*g5 + f4*g4 + f5_2*g3 + f6*g2 + f7_2*g1 + f8*g0 + f9_2*g9_19;
        let h9 = f0*g9 + f1*g8 + f2*g7 + f3*g6 + f4*g5 + f5*g4 + f6*g3 + f7*g2 + f8*g1 + f9*g0;

        FieldElement::reduce(&[h0, h1, h2, h3, h4, h5, h6, h7, h8, h9])
    }
}

impl<'a> Neg for &'a FieldElement {
    type Output = FieldElement;
    fn neg(self) -> FieldElement {
        let mut output = self.clone();
        output.negate();
        output
    }
}

impl CTAssignable for FieldElement {
    /// Conditionally assign another FieldElement to this one.
    ///
    /// XXX fixup tests to avoid limb specs
    /// XXX_radix_51
    ///
    /// If `choice == 0`, replace `self` with `self`:
    ///
    /// ```
    /// # use curve25519_dalek::field::FieldElement;
    /// # use curve25519_dalek::subtle::CTAssignable;
    /// let f     = FieldElement([1,1,1,1,1,1,1,1,1,1]);
    /// let g     = FieldElement([2,2,2,2,2,2,2,2,2,2]);
    /// let mut h = FieldElement([1,1,1,1,1,1,1,1,1,1]);
    /// h.conditional_assign(&g, 0);
    /// assert!(h == f);
    /// ```
    ///
    /// If `choice == 1`, replace `self` with `f`:
    ///
    /// ```
    /// # use curve25519_dalek::field::FieldElement;
    /// # use curve25519_dalek::subtle::CTAssignable;
    /// # let f     = FieldElement([1,1,1,1,1,1,1,1,1,1]);
    /// # let g     = FieldElement([2,2,2,2,2,2,2,2,2,2]);
    /// # let mut h = FieldElement([1,1,1,1,1,1,1,1,1,1]);
    /// h.conditional_assign(&g, 1);
    /// assert!(h == g);
    /// ```
    ///
    /// # Preconditions
    ///
    /// * `choice` in {0,1}
    #[cfg(not(feature="radix_51"))]
    fn conditional_assign(&mut self, f: &FieldElement, choice: u8) {
        let mask = -(choice as Limb);
        for i in 0..10 {
            self[i] ^= mask & (self[i] ^ f[i]);
        }
    }
    #[cfg(feature="radix_51")]
    fn conditional_assign(&mut self, f: &FieldElement, choice: u8) {
        let mask = (-(choice as i64)) as u64;
        for i in 0..5 {
            self.0[i] ^= mask & (self.0[i] ^ f.0[i]);
        }
    }
}

impl FieldElement {
    /// Invert the sign of this field element
    #[cfg(not(feature="radix_51"))]
    pub fn negate(&mut self) {
        for i in 0..10 {
            self[i] = -self[i];
        }
    }
    /// Invert the sign of this field element
    #[cfg(feature="radix_51")]
    pub fn negate(&mut self) {
        // See commentary in the Sub impl
        let neg = FieldElement::reduce([
            36028797018963664u64 - self.0[0],
            36028797018963952u64 - self.0[1],
            36028797018963952u64 - self.0[2],
            36028797018963952u64 - self.0[3],
            36028797018963952u64 - self.0[4],
        ]);
        self.0 = neg.0;
    }

    /// Construct zero.
    #[cfg(not(feature="radix_51"))]
    pub fn zero() -> FieldElement {
        FieldElement([ 0, 0, 0, 0, 0, 0, 0, 0, 0, 0 ])
    }
    /// Construct zero.
    #[cfg(feature="radix_51")]
    pub fn zero() -> FieldElement {
        FieldElement([ 0, 0, 0, 0, 0 ])
    }

    /// Construct one.
    #[cfg(not(feature="radix_51"))]
    pub fn one() -> FieldElement {
        FieldElement([ 1, 0, 0, 0, 0, 0, 0, 0, 0, 0 ])
    }
    /// Construct one.
    #[cfg(feature="radix_51")]
    pub fn one() -> FieldElement {
        FieldElement([ 1, 0, 0, 0, 0 ])
    }

    /// Construct -1.
    #[cfg(not(feature="radix_51"))]
    pub fn minus_one() -> FieldElement {
        FieldElement([-1, 0, 0, 0, 0, 0, 0, 0, 0, 0 ])
    }
    /// Construct -1.
    #[cfg(feature="radix_51")]
    pub fn minus_one() -> FieldElement {
        FieldElement([2251799813685228, 2251799813685247, 2251799813685247, 2251799813685247, 2251799813685247])
    }

    /// Given 64-bit limbs, reduce to enforce the bound c_i < 2^51.
    #[cfg(feature="radix_51")]
    #[inline(always)]
    fn reduce(mut limbs: [u64; 5]) -> FieldElement {
        let low_51_bit_mask = (1u64 << 51) - 1;
        limbs[1] +=  limbs[0] >> 51;
        limbs[0] = limbs[0] & low_51_bit_mask;
        limbs[2] +=  limbs[1] >> 51;
        limbs[1] = limbs[1] & low_51_bit_mask;
        limbs[3] +=  limbs[2] >> 51;
        limbs[2] = limbs[2] & low_51_bit_mask;
        limbs[4] +=  limbs[3] >> 51;
        limbs[3] = limbs[3] & low_51_bit_mask;
        limbs[0] += (limbs[4] >> 51) * 19;
        limbs[4] = limbs[4] & low_51_bit_mask;

        FieldElement(limbs)
    }
    #[cfg(not(feature="radix_51"))]
    fn reduce(input: &[i64;10]) -> FieldElement { //FeCombine
        let mut c = [0i64;10];
        let mut h = input.clone();

        /*
          |h[0]| <= (1.1*1.1*2^52*(1+19+19+19+19)+1.1*1.1*2^50*(38+38+38+38+38))
            i.e. |h[0]| <= 1.2*2^59; narrower ranges for h[2], h[4], h[6], h[8]
          |h[1]| <= (1.1*1.1*2^51*(1+1+19+19+19+19+19+19+19+19))
            i.e. |h[1]| <= 1.5*2^58; narrower ranges for h[3], h[5], h[7], h[9]
        */

        c[0] = (h[0] + (1 << 25)) >> 26;
        h[1] += c[0];
        h[0] -= c[0] << 26;
        c[4] = (h[4] + (1 << 25)) >> 26;
        h[5] += c[4];
        h[4] -= c[4] << 26;
        /* |h[0]| <= 2^25 */
        /* |h[4]| <= 2^25 */
        /* |h[1]| <= 1.51*2^58 */
        /* |h[5]| <= 1.51*2^58 */

        c[1] = (h[1] + (1 << 24)) >> 25;
        h[2] += c[1];
        h[1] -= c[1] << 25;
        c[5] = (h[5] + (1 << 24)) >> 25;
        h[6] += c[5];
        h[5] -= c[5] << 25;
        /* |h[1]| <= 2^24; from now on fits into int32 */
        /* |h[5]| <= 2^24; from now on fits into int32 */
        /* |h[2]| <= 1.21*2^59 */
        /* |h[6]| <= 1.21*2^59 */

        c[2] = (h[2] + (1 << 25)) >> 26;
        h[3] += c[2];
        h[2] -= c[2] << 26;
        c[6] = (h[6] + (1 << 25)) >> 26;
        h[7] += c[6];
        h[6] -= c[6] << 26;
        /* |h[2]| <= 2^25; from now on fits into int32 unchanged */
        /* |h[6]| <= 2^25; from now on fits into int32 unchanged */
        /* |h[3]| <= 1.51*2^58 */
        /* |h[7]| <= 1.51*2^58 */

        c[3] = (h[3] + (1 << 24)) >> 25;
        h[4] += c[3];
        h[3] -= c[3] << 25;
        c[7] = (h[7] + (1 << 24)) >> 25;
        h[8] += c[7];
        h[7] -= c[7] << 25;
        /* |h[3]| <= 2^24; from now on fits into int32 unchanged */
        /* |h[7]| <= 2^24; from now on fits into int32 unchanged */
        /* |h[4]| <= 1.52*2^33 */
        /* |h[8]| <= 1.52*2^33 */

        c[4] = (h[4] + (1 << 25)) >> 26;
        h[5] += c[4];
        h[4] -= c[4] << 26;
        c[8] = (h[8] + (1 << 25)) >> 26;
        h[9] += c[8];
        h[8] -= c[8] << 26;
        /* |h[4]| <= 2^25; from now on fits into int32 unchanged */
        /* |h[8]| <= 2^25; from now on fits into int32 unchanged */
        /* |h[5]| <= 1.01*2^24 */
        /* |h[9]| <= 1.51*2^58 */

        c[9] = (h[9] + (1 << 24)) >> 25;
        h[0] += c[9] * 19;
        h[9] -= c[9] << 25;
        /* |h[9]| <= 2^24; from now on fits into int32 unchanged */
        /* |h[0]| <= 1.8*2^37 */

        c[0] = (h[0] + (1 << 25)) >> 26;
        h[1] += c[0];
        h[0] -= c[0] << 26;
        /* |h[0]| <= 2^25; from now on fits into int32 unchanged */
        /* |h[1]| <= 1.01*2^24 */

        let mut output = FieldElement([0i32;10]);
        output[0] = h[0] as i32;
        output[1] = h[1] as i32;
        output[2] = h[2] as i32;
        output[3] = h[3] as i32;
        output[4] = h[4] as i32;
        output[5] = h[5] as i32;
        output[6] = h[6] as i32;
        output[7] = h[7] as i32;
        output[8] = h[8] as i32;
        output[9] = h[9] as i32;
        output
    }

    /// Create a FieldElement by demarshalling an array of 32 bytes.
    ///
    /// # Example
    /// XXX eliminate limbs
    ///
    /// ```
    /// # use curve25519_dalek::field::FieldElement;
    /// let data: [u8; 32] = [ 1,  2,  3,  4,  5,  6,  7,  8,
    ///                        9, 10, 11, 12, 13, 14, 15, 16,
    ///                       17, 18, 19, 20, 21, 22, 23, 24,
    ///                       25, 26, 27, 28, 29, 30, 31, 32 ];
    /// let fe: FieldElement = FieldElement::from_bytes(&data);
    /// assert_eq!(fe,
    ///            FieldElement([ 197121, -4095679,  21045505,  6840408, 4209720,
    ///                          1249809, -7665014, -12377341, 30523826, 8420472]))
    /// ```
    ///
    /// # Return
    ///
    /// Returns a new FieldElement.
    #[cfg(not(feature="radix_51"))]
    pub fn from_bytes(data: &[u8; 32]) -> FieldElement { //FeFromBytes
        let mut h = [0i64;10];
        h[0] =  load4(&data[ 0..]);
        h[1] =  load3(&data[ 4..]) << 6;
        h[2] =  load3(&data[ 7..]) << 5;
        h[3] =  load3(&data[10..]) << 3;
        h[4] =  load3(&data[13..]) << 2;
        h[5] =  load4(&data[16..]);
        h[6] =  load3(&data[20..]) << 7;
        h[7] =  load3(&data[23..]) << 5;
        h[8] =  load3(&data[26..]) << 4;
        h[9] = (load3(&data[29..]) & 8388607) << 2;

        FieldElement::reduce(&h)
    }
    /// Parse a `FieldElement` from 32 bytes.
    #[cfg(feature="radix_51")]
    pub fn from_bytes(bytes: &[u8;32]) -> FieldElement {
        let low_51_bit_mask = (1u64 << 51) - 1;
        FieldElement(
        // load bits [  0, 64), no shift
        [  load8(&bytes[ 0..])        & low_51_bit_mask
        // load bits [ 48,112), shift to [ 51,112)
        , (load8(&bytes[ 6..]) >>  3) & low_51_bit_mask
        // load bits [ 96,160), shift to [102,160)
        , (load8(&bytes[12..]) >>  6) & low_51_bit_mask
        // load bits [152,216), shift to [153,216)
        , (load8(&bytes[19..]) >>  1) & low_51_bit_mask
        // load bits [192,256), shift to [204,112)
        , (load8(&bytes[24..]) >> 12) & low_51_bit_mask
        ])
    }

    /// Marshal this FieldElement into a 32-byte array.
    ///
    /// XXX eliminate limbs
    ///
    /// # Example
    ///
    /// Continuing from the previous example in `FieldElement::from_bytes`:
    ///
    /// ```
    /// # use curve25519_dalek::field::FieldElement;
    /// let data: [u8; 32] = [ 1,  2,  3,  4,  5,  6,  7,  8,
    ///                        9, 10, 11, 12, 13, 14, 15, 16,
    ///                       17, 18, 19, 20, 21, 22, 23, 24,
    ///                       25, 26, 27, 28, 29, 30, 31, 32 ];
    /// let fe: FieldElement = FieldElement([ 197121, -4095679,  21045505,  6840408, 4209720,
    ///                                      1249809, -7665014, -12377341, 30523826, 8420472]);
    /// let bytes: [u8; 32] = fe.to_bytes();
    /// assert!(data == bytes);
    /// ```
    #[cfg(not(feature="radix_51"))]
    pub fn to_bytes(&self) -> [u8;32] { //FeToBytes
        // Comment preserved from ed25519.go (presumably originally from ref10):
        //
        // # Preconditions
        //
        // * `|h[i]|` bounded by 1.1*2^25, 1.1*2^24, 1.1*2^25, 1.1*2^24, etc.
        //
        // # Lemma
        //
        // Write p = 2^255 - 19 and q = floor(h/p).
        //
        // Basic claim: q = floor(2^(-255)(h + 19 * 2^-25 h9 + 2^-1)).
        //
        // # Proof
        //
        // Have |h|<=p so |q|<=1 so |19^2 * 2^-255 * q| < 1/4.
        //
        // Also have |h-2^230 * h9| < 2^230 so |19 * 2^-255 * (h-2^230 * h9)| < 1/4.
        //
        // Write y=2^(-1)-19^2 2^(-255)q-19 2^(-255)(h-2^230 h9), then 0<y<1.
        //
        // Write r = h - pq.
        //
        // Have 0 <= r< = p-1 = 2^255 - 20.
        //
        // Thus 0 <= r + 19 * 2^-255 * r < r + 19 * 2^-255 * 2^255 <= 2^255 - 1.
        //
        // Write x = r + 19 * 2^-255 * r + y.
        //
        // Then 0 < x < 2^255 so floor(2^(-255)x) = 0 so floor(q+2^(-255)x) = q.
        //
        // Have q+2^(-255)x = 2^-255 * (h + 19 * 2^-25 * h9 + 2^-1),
        // so floor(2^-255 * (h + 19 * 2^-25 * h9 + 2^-1)) = q.
        //
        let mut carry = [0i32; 10];
        let mut h = self.clone();

        let mut q:i32 = (19*h[9] + (1 << 24)) >> 25;
        q = (h[0] + q) >> 26;
        q = (h[1] + q) >> 25;
        q = (h[2] + q) >> 26;
        q = (h[3] + q) >> 25;
        q = (h[4] + q) >> 26;
        q = (h[5] + q) >> 25;
        q = (h[6] + q) >> 26;
        q = (h[7] + q) >> 25;
        q = (h[8] + q) >> 26;
        q = (h[9] + q) >> 25;

        // Goal: Output h-(2^255-19)q, which is between 0 and 2^255-20.
        h[0] += 19 * q;
        // Goal: Output h-2^255 q, which is between 0 and 2^255-20.

        carry[0] = h[0] >> 26;
        h[1] += carry[0];
        h[0] -= carry[0] << 26;
        carry[1] = h[1] >> 25;
        h[2] += carry[1];
        h[1] -= carry[1] << 25;
        carry[2] = h[2] >> 26;
        h[3] += carry[2];
        h[2] -= carry[2] << 26;
        carry[3] = h[3] >> 25;
        h[4] += carry[3];
        h[3] -= carry[3] << 25;
        carry[4] = h[4] >> 26;
        h[5] += carry[4];
        h[4] -= carry[4] << 26;
        carry[5] = h[5] >> 25;
        h[6] += carry[5];
        h[5] -= carry[5] << 25;
        carry[6] = h[6] >> 26;
        h[7] += carry[6];
        h[6] -= carry[6] << 26;
        carry[7] = h[7] >> 25;
        h[8] += carry[7];
        h[7] -= carry[7] << 25;
        carry[8] = h[8] >> 26;
        h[9] += carry[8];
        h[8] -= carry[8] << 26;
        carry[9] = h[9] >> 25;
        h[9] -= carry[9] << 25;
        // h10 = carry9

        // Goal: Output h[0]+...+2^255 h10-2^255 q, which is between 0 and 2^255-20.
        // Have h[0]+...+2^230 h[9] between 0 and 2^255-1;
        // evidently 2^255 h10-2^255 q = 0.
        // Goal: Output h[0]+...+2^230 h[9].

        let mut s = [0u8;32];
        s[0] = (h[0] >> 0) as u8;
        s[1] = (h[0] >> 8) as u8;
        s[2] = (h[0] >> 16) as u8;
        s[3] = ((h[0] >> 24) | (h[1] << 2)) as u8;
        s[4] = (h[1] >> 6) as u8;
        s[5] = (h[1] >> 14) as u8;
        s[6] = ((h[1] >> 22) | (h[2] << 3)) as u8;
        s[7] = (h[2] >> 5) as u8;
        s[8] = (h[2] >> 13) as u8;
        s[9] = ((h[2] >> 21) | (h[3] << 5)) as u8;
        s[10] = (h[3] >> 3) as u8;
        s[11] = (h[3] >> 11) as u8;
        s[12] = ((h[3] >> 19) | (h[4] << 6)) as u8;
        s[13] = (h[4] >> 2) as u8;
        s[14] = (h[4] >> 10) as u8;
        s[15] = (h[4] >> 18) as u8;
        s[16] = (h[5] >> 0) as u8;
        s[17] = (h[5] >> 8) as u8;
        s[18] = (h[5] >> 16) as u8;
        s[19] = ((h[5] >> 24) | (h[6] << 1)) as u8;
        s[20] = (h[6] >> 7) as u8;
        s[21] = (h[6] >> 15) as u8;
        s[22] = ((h[6] >> 23) | (h[7] << 3)) as u8;
        s[23] = (h[7] >> 5) as u8;
        s[24] = (h[7] >> 13) as u8;
        s[25] = ((h[7] >> 21) | (h[8] << 4)) as u8;
        s[26] = (h[8] >> 4) as u8;
        s[27] = (h[8] >> 12) as u8;
        s[28] = ((h[8] >> 20) | (h[9] << 6)) as u8;
        s[29] = (h[9] >> 2) as u8;
        s[30] = (h[9] >> 10) as u8;
        s[31] = (h[9] >> 18) as u8;

        //Clear high bit
        debug_assert!((s[31] & 0b1000_0000u8) == 0u8);
        s[31] &= 127u8;

        s
    }
    /// Serialize this `FieldElement` to bytes.
    #[cfg(feature="radix_51")]
    pub fn to_bytes(&self) -> [u8;32] {
        // This reduces to the range [0,2^255), but we need [0,2^255-19)
        let mut limbs = FieldElement::reduce(self.0).0;
        // Let h = limbs[0] + limbs[1]*2^51 + ... + limbs[4]*2^204.
        //
        // Write h = pq + r with 0 <= r < p.  We want to compute r = h mod p.
        //
        // Since h < 2^255, q = 0 or 1, with q = 0 when h < p and q = 1 when h >= p.
        //
        // Notice that h >= p <==> h + 19 >= p + 19 <==> h + 19 >= 2^255.
        // Therefore q can be computed as the carry bit of h + 19.

        let mut q = (limbs[0] + 19) >> 51;
        q = (limbs[1] + q) >> 51;
        q = (limbs[2] + q) >> 51;
        q = (limbs[3] + q) >> 51;
        q = (limbs[4] + q) >> 51;

        // Now we can compute r as r = h - pq = r - (2^255-19)q = r + 19q - 2^255q

        limbs[0] += 19*q;

        // Now carry the result to compute r + 19q ...
        let low_51_bit_mask = (1u64 << 51) - 1;
        limbs[1] +=  limbs[0] >> 51;
        limbs[0] = limbs[0] & low_51_bit_mask;
        limbs[2] +=  limbs[1] >> 51;
        limbs[1] = limbs[1] & low_51_bit_mask;
        limbs[3] +=  limbs[2] >> 51;
        limbs[2] = limbs[2] & low_51_bit_mask;
        limbs[4] +=  limbs[3] >> 51;
        limbs[3] = limbs[3] & low_51_bit_mask;
        // ... but instead of carrying (limbs[4] >> 51) = 2^255q
        // into another limb, discard it, subtracting the value
        limbs[4] = limbs[4] & low_51_bit_mask;

        // Now arrange the bits of the limbs.
        let mut s = [0u8;32];
        s[ 0] =   limbs[0]        as u8;
        s[ 1] =  (limbs[0] >>  8) as u8;
        s[ 2] =  (limbs[0] >> 16) as u8;
        s[ 3] =  (limbs[0] >> 24) as u8;
        s[ 4] =  (limbs[0] >> 32) as u8;
        s[ 5] =  (limbs[0] >> 40) as u8;
        s[ 6] = ((limbs[0] >> 48) | (limbs[1] << 3)) as u8;
        s[ 7] =  (limbs[1] >>  5) as u8;
        s[ 8] =  (limbs[1] >> 13) as u8;
        s[ 9] =  (limbs[1] >> 21) as u8;
        s[10] =  (limbs[1] >> 29) as u8;
        s[11] =  (limbs[1] >> 37) as u8;
        s[12] = ((limbs[1] >> 45) | (limbs[2] << 6)) as u8;
        s[13] =  (limbs[2] >>  2) as u8;
        s[14] =  (limbs[2] >> 10) as u8;
        s[15] =  (limbs[2] >> 18) as u8;
        s[16] =  (limbs[2] >> 26) as u8;
        s[17] =  (limbs[2] >> 34) as u8;
        s[18] =  (limbs[2] >> 42) as u8;
        s[19] = ((limbs[2] >> 50) | (limbs[3] << 1)) as u8;
        s[20] =  (limbs[3] >>  7) as u8;
        s[21] =  (limbs[3] >> 15) as u8;
        s[22] =  (limbs[3] >> 23) as u8;
        s[23] =  (limbs[3] >> 31) as u8;
        s[24] =  (limbs[3] >> 39) as u8;
        s[25] = ((limbs[3] >> 47) | (limbs[4] << 4)) as u8;
        s[26] =  (limbs[4] >>  4) as u8;
        s[27] =  (limbs[4] >> 12) as u8;
        s[28] =  (limbs[4] >> 20) as u8;
        s[29] =  (limbs[4] >> 28) as u8;
        s[30] =  (limbs[4] >> 36) as u8;
        s[31] =  (limbs[4] >> 44) as u8;

        //Clear high bit
        debug_assert!((s[31] & 0b1000_0000u8) == 0u8);
        s[31] &= 127u8;

        return s
    }

    /// XXX clarify documentation
    /// Determine if this field element, represented as a byte array,
    /// is less than or equal to another field element represented as
    /// a byte array.
    ///
    /// # Returns
    ///
    /// Returns `1u8` if `self.to_bytes() <= other.to_bytes()`, and `0u8` otherwise.
    pub fn bytes_equal_less_than(&self, other: &[u8; 32]) -> u8 { // feBytesLess
        // XXX cleanup
	    let mut equal_so_far: i32 = -1i32;
	    let mut greater:      i32 =  0i32;

        let this: [u8; 32] = self.to_bytes();

        for i in 32 .. 0 {
            let x: i32 =  this[i-1] as i32;
            let y: i32 = other[i-1] as i32;

            greater      = (!equal_so_far & greater) | (equal_so_far & ((x - y) >> 31));
            equal_so_far = equal_so_far & (((x ^ y) - 1) >> 31);
        }

        (!equal_so_far & 1 & greater) as u8
    }

    /// Determine if this `FieldElement` is negative, in the sense
    /// used in the ed25519 paper: `x` is negative if the low bit is
    /// set.
    ///
    /// # Return
    ///
    /// If negative, return `1u8`.  Otherwise, return `0u8`.
    pub fn is_negative_ed25519(&self) -> u8 { //FeIsNegative
        let bytes = self.to_bytes();
        (bytes[0] & 1) as u8
    }

    /// Determine if this `FieldElement` is negative, in the
    /// sense used by Decaf: `x` is nonnegative if the least
    /// absolute residue for `x` lies in `[0, (p-1)/2]`, and
    /// is negative otherwise.
    ///
    /// # Return
    ///
    /// Returns `1u8` if negative, `0u8` if nonnegative.
    ///
    /// # Implementation
    ///
    /// Uses a trick borrowed from Mike Hamburg's code.  Let `x \in
    /// F_p` and let `y \in Z` be the least absolute residue for `x`.
    /// Suppose `y ≤ (p-1)/2`.  Then `2y < p` so `2y = 2y mod p` and
    /// `2y mod p` is even.  On the other hand, if `y > (p-1)/2` then
    /// `2y ≥ p`; since `y < p`, `2y \in [p, 2p)`, so `2y mod p =
    /// 2y-p`, which is odd.
    ///
    /// Thus we can test whether `y ≤ (p-1)/2` by checking whether `2y
    /// mod p` is even.
    pub fn is_negative_decaf(&self) -> u8 {
        let y = self + self;
        (y.to_bytes()[0] & 1) as u8
    }

    /// Determine if this `FieldElement` is nonnegative, in the
    /// sense used by Decaf: `x` is nonnegative if the least
    /// absolute residue for `x` lies in `[0, (p-1)/2]`, and
    /// is negative otherwise.
    pub fn is_nonnegative_decaf(&self) -> u8 {
        1u8 & (!self.is_negative_decaf())
    }

    /// Determine if this `FieldElement` is zero.
    ///
    /// # Return
    ///
    /// If zero, return `1u8`.  Otherwise, return `0u8`.
    pub fn is_zero(&self) -> u8 {
        return 1u8 & (!self.is_nonzero());
    }

    /// Determine if this `FieldElement` is non-zero.
    ///
    /// # Return
    ///
    /// If non-zero, return `1u8`.  Otherwise, return `0u8`.
    pub fn is_nonzero(&self) -> u8 {  //FeIsNonZero
        let bytes = self.to_bytes();
        let mut x = 0u8;
        for b in &bytes {
            x |= *b;
        }
        return byte_is_nonzero(x);
    }

    #[cfg(not(feature="radix_51"))]
    fn square_inner(&self) -> [i64;10] {
        let f0     = self[0]       as i64;
        let f1     = self[1]       as i64;
        let f2     = self[2]       as i64;
        let f3     = self[3]       as i64;
        let f4     = self[4]       as i64;
        let f5     = self[5]       as i64;
        let f6     = self[6]       as i64;
        let f7     = self[7]       as i64;
        let f8     = self[8]       as i64;
        let f9     = self[9]       as i64;
        let f0_2   = (2 * self[0]) as i64;
        let f1_2   = (2 * self[1]) as i64;
        let f2_2   = (2 * self[2]) as i64;
        let f3_2   = (2 * self[3]) as i64;
        let f4_2   = (2 * self[4]) as i64;
        let f5_2   = (2 * self[5]) as i64;
        let f6_2   = (2 * self[6]) as i64;
        let f7_2   = (2 * self[7]) as i64;
        let f5_38  = 38 * f5; // 1.31*2^30
        let f6_19  = 19 * f6; // 1.31*2^30
        let f7_38  = 38 * f7; // 1.31*2^30
        let f8_19  = 19 * f8; // 1.31*2^30
        let f9_38  = 38 * f9; // 1.31*2^30

        let mut h = [0i64;10];
        h[0] =   f0*f0 + f1_2*f9_38 + f2_2*f8_19 + f3_2*f7_38 + f4_2*f6_19 + f5*f5_38;
        h[1] = f0_2*f1 +   f2*f9_38 + f3_2*f8_19 +   f4*f7_38 + f5_2*f6_19;
        h[2] = f0_2*f2 + f1_2*f1    + f3_2*f9_38 + f4_2*f8_19 + f5_2*f7_38 + f6*f6_19;
        h[3] = f0_2*f3 + f1_2*f2    +   f4*f9_38 + f5_2*f8_19 +   f6*f7_38;
        h[4] = f0_2*f4 + f1_2*f3_2  +   f2*f2    + f5_2*f9_38 + f6_2*f8_19 + f7*f7_38;
        h[5] = f0_2*f5 + f1_2*f4    +   f2_2*f3  +   f6*f9_38 + f7_2*f8_19;
        h[6] = f0_2*f6 + f1_2*f5_2  +   f2_2*f4  + f3_2*f3    + f7_2*f9_38 + f8*f8_19;
        h[7] = f0_2*f7 + f1_2*f6    +   f2_2*f5  + f3_2*f4    +   f8*f9_38;
        h[8] = f0_2*f8 + f1_2*f7_2  +   f2_2*f6  + f3_2*f5_2  +   f4*f4    + f9*f9_38;
        h[9] = f0_2*f9 + f1_2*f8    +   f2_2*f7  + f3_2*f6    + f4_2*f5;

        h
    }
    #[cfg(feature="radix_51")]
    #[inline(always)]
    fn square_inner(&self) -> [u64; 5] {
        /// Multiply two 64-bit integers with 128 bits of output.
        #[inline(always)]
        fn m(x: u64, y: u64) -> u128 { (x as u128) * (y as u128) }

        // Alias self, _rhs for more readable formulas
        let a: &[u64; 5] = &self.0;

        // Precomputation: 64-bit multiply by 19
        let a3_19 = 19 * a[3];
        let a4_19 = 19 * a[4];

        // Multiply to get 128-bit coefficients of output
        let     c0: u128 = m(a[0],  a[0]) + 2*( m(a[1], a4_19) + m(a[2], a3_19) );
        let mut c1: u128 = m(a[3], a3_19) + 2*( m(a[0],  a[1]) + m(a[2], a4_19) );
        let mut c2: u128 = m(a[1],  a[1]) + 2*( m(a[0],  a[2]) + m(a[4], a3_19) );
        let mut c3: u128 = m(a[4], a4_19) + 2*( m(a[0],  a[3]) + m(a[1],  a[2]) );
        let mut c4: u128 = m(a[2],  a[2]) + 2*( m(a[0],  a[4]) + m(a[1],  a[3]) );

        // Same bound as in multiply:
        //    c[i] < 2^2b * (1+i + (4-i)*19) < 2^(2b + lg(1+4*19)) < 2^(2b + 6.27)
        // where b is the bitlength of the input limbs.
        //
        // The carry (c[i] >> 51) fits into a u64 iff 2b+6.27 < 64+51 iff b <= 54.
        // After the first carry pass, all c[i] fit into u64.
        debug_assert!(a[0] < (1 << 54));
        debug_assert!(a[1] < (1 << 54));
        debug_assert!(a[2] < (1 << 54));
        debug_assert!(a[3] < (1 << 54));
        debug_assert!(a[4] < (1 << 54));

        // The 128-bit output limbs are stored in two 64-bit registers (low/high part).
        // By rebinding the names after carrying, we free the upper registers for reuse.
        let low_51_bit_mask = (1u64 << 51) - 1;
        c1 +=  (c0 >> 51) as u128;
        let mut c0: u64 = (c0 as u64) & low_51_bit_mask;
        c2 +=  (c1 >> 51) as u128;
        let c1: u64 = (c1 as u64) & low_51_bit_mask;
        c3 +=  (c2 >> 51) as u128;
        let c2: u64 = (c2 as u64) & low_51_bit_mask;
        c4 +=  (c3 >> 51) as u128;
        let c3: u64 = (c3 as u64) & low_51_bit_mask;
        c0 += ((c4 >> 51) as u64) * 19;
        let c4: u64 = (c4 as u64) & low_51_bit_mask;

        // Now c_i all fit into u64, but are not yet bounded by 2^51.
        [c0,c1,c2,c3,c4]
    }

    /// Calculates h = f*f. Can overlap h with f.
    ///
    /// XXX limbs: better to talk about headroom?
    ///
    /// # Preconditions
    ///
    /// * |f[i]| bounded by 1.1*2^26, 1.1*2^25, 1.1*2^26, 1.1*2^25, etc.
    ///
    /// # Postconditions
    ///
    /// * |h[i]| bounded by 1.1*2^25, 1.1*2^24, 1.1*2^25, 1.1*2^24, etc.
    #[cfg(not(feature="radix_51"))]
    pub fn square(&self) -> FieldElement {
        FieldElement::reduce(&self.square_inner())
    }
    /// Compute `self^2`.
    #[cfg(feature="radix_51")]
    pub fn square(&self) -> FieldElement {
        FieldElement::reduce( self.square_inner())
    }

    /// Square this field element and multiply the result by 2.
    ///
    /// XXX explain why square2 exists vs square (overflow)
    ///
    /// # Preconditions
    ///
    /// * |f[i]| bounded by 1.65*2^26, 1.65*2^25, 1.65*2^26, 1.65*2^25, etc.
    ///
    /// # Postconditions
    ///
    /// * |h[i]| bounded by 1.01*2^25, 1.01*2^24, 1.01*2^25, 1.01*2^24, etc.
    ///
    /// # Notes
    ///
    /// See fe_mul.c in ref10 implementation for discussion of implementation
    /// strategy.
    #[cfg(not(feature="radix_51"))]
    pub fn square2(&self) -> FieldElement {
        let mut coeffs = self.square_inner();
        for i in 0..self.0.len() {
            coeffs[i] += coeffs[i];
        }
        FieldElement::reduce(&coeffs)
    }
    /// Compute `2 * self^2`.
    #[cfg(feature="radix_51")]
    pub fn square2(&self) -> FieldElement {
        let mut limbs = self.square_inner();
        // For this to work, need to have 1 extra bit of headroom after carry
        // --> max 53 bit inputs, not 54
        limbs[0] *= 2;
        limbs[1] *= 2;
        limbs[2] *= 2;
        limbs[3] *= 2;
        limbs[4] *= 2;
        FieldElement::reduce(limbs)
    }

    #[inline]
    #[allow(dead_code)]
    /// Requires k > 0; raise self to the 2^(2^k)-th power.
    fn pow2k(&self, k: u32) -> FieldElement {
        let mut z = self.square();
        for _ in 1..k { z = z.square(); }
        z
    }

    /// Compute (self^(2^250-1), self^11), used as a helper function
    /// within invert() and pow22523().
    ///
    /// XXX This returns an extra intermediate to save computation in
    /// finding inverses, at the cost of an extra copy when it's not
    /// used (e.g., when raising to (p-1)/2 or (p-5)/8). Good idea?
    fn pow22501(&self) -> (FieldElement, FieldElement) {
        // Instead of managing which temporary variables are used
        // for what, we define as many as we need and trust the
        // compiler to reuse stack space as appropriate.
        //
        // XXX testing some examples suggests that this does happen,
        // but it would be good to check asm for this function.
        //
        // Each temporary variable t_i is of the form (self)^e_i.
        // Squaring t_i corresponds to multiplying e_i by 2,
        // so the pow2k function shifts e_i left by k places.
        // Multiplying t_i and t_j corresponds to adding e_i + e_j.
        //
        // Temporary t_i                      Nonzero bits of e_i
        //
        let t0  = self.square();           // 1         e_0 = 2^1
        let t1  = t0.square().square();    // 3         e_1 = 2^3
        let t2  = self * &t1;              // 3,0       e_2 = 2^3 + 2^0
        let t3  = &t0 * &t2;               // 3,1,0
        let t4  = t3.square();             // 4,2,1
        let t5  = &t2 * &t4;               // 4,3,2,1,0
        let t6  = t5.pow2k(5);             // 9,8,7,6,5
        let t7  = &t6 * &t5;               // 9,8,7,6,5,4,3,2,1,0
        let t8  = t7.pow2k(10);            // 19..10
        let t9  = &t8 * &t7;               // 19..0
        let t10 = t9.pow2k(20);            // 39..20
        let t11 = &t10 * &t9;              // 39..0
        let t12 = t11.pow2k(10);           // 49..10
        let t13 = &t12 * &t7;              // 49..0
        let t14 = t13.pow2k(50);           // 99..50
        let t15 = &t14 * &t13;             // 99..0
        let t16 = t15.pow2k(100);          // 199..100
        let t17 = &t16 * &t15;             // 199..0
        let t18 = t17.pow2k(50);           // 249..50
        let t19 = &t18 * &t13;             // 249..0

        (t19, t3)
    }

    /// Given a nonzero field element, compute its inverse.
    /// The inverse is computed as self^(p-2), since
    /// x^(p-2)x = x^(p-1) = 1 (mod p).
    ///
    /// XXX should we add a debug_assert that self is nonzero?
    pub fn invert(&self) -> FieldElement {
        // The bits of p-2 = 2^255 -19 -2 are 11010111111...11.
        //
        //                                 nonzero bits of exponent
        let (t19, t3) = self.pow22501();   // t19: 249..0 ; t3: 3,1,0
        let t20 = t19.pow2k(5);            // 254..5
        let t21 = &t20 * &t3;              // 254..5,3,1,0

        t21
    }

    /// Raise this field element to the power (p-5)/8 = 2^252 -3.
    /// Used in decoding.
    pub fn pow_p58(&self) -> FieldElement {
        // The bits of (p-5)/8 are 101111.....11.
        //
        //                                 nonzero bits of exponent
        let (t19, _) = self.pow22501();    // 249..0
        let t20 = t19.pow2k(2);            // 251..2
        let t21 = self * &t20;             // 251..2,0

        t21
    }

    /// Given `FieldElements` `u` and `v`, attempt to compute
    /// `sqrt(u/v)` in constant time.
    ///
    /// It would be much better to use an `Option` type here, but
    /// doing so forces the caller to branch, which we don't want to
    /// do.  This seems like the least bad solution.
    ///
    /// # Return
    ///
    /// - `(1u8, sqrt(u/v))` if `v` is nonzero and `u/v` is square;
    /// - `(0u8, zero)`      if `v` is zero;
    /// - `(0u8, garbage)`   if `u/v` is nonsquare.
    ///
    pub fn sqrt_ratio(u: &FieldElement, v: &FieldElement)
                      -> (u8, FieldElement) {
        // Using the same trick as in ed25519 decoding, we merge the
        // inversion, the square root, and the square test as follows.
        //
        // To compute sqrt(α), we can compute β = α^((p+3)/8).
        // Then β^2 = ±α, so multiplying β by sqrt(-1) if necessary
        // gives sqrt(α).
        //
        // To compute 1/sqrt(α), we observe that
        //    1/β = α^(p-1 - (p+3)/8) = α^((7p-11)/8)
        //                            = α^3 * (α^7)^((p-5)/8).
        //
        // We can therefore compute sqrt(u/v) = sqrt(u)/sqrt(v)
        // by first computing
        //    r = u^((p+3)/8) v^(p-1-(p+3)/8)
        //      = u u^((p-5)/8) v^3 (v^7)^((p-5)/8)
        //      = (uv^3) (uv^7)^((p-5)/8).
        //
        // If v is nonzero and u/v is square, then r^2 = ±u/v,
        //                                     so vr^2 = ±u.
        // If vr^2 =  u, then sqrt(u/v) = r.
        // If vr^2 = -u, then sqrt(u/v) = r*sqrt(-1).
        //
        // If v is zero, r is also zero.

        let v3 = &v.square()  * v;
        let v7 = &v3.square() * v;
        let mut r = &(u * &v3) * &(u * &v7).pow_p58();
        let check = v * &r.square();

        let correct_sign_sqrt = check.ct_eq(   u);
        let flipped_sign_sqrt = check.ct_eq(&(-u));

        let r_prime = &constants::SQRT_M1 * &r;
        r.conditional_assign(&r_prime, flipped_sign_sqrt);
        
        let was_nonzero_square = correct_sign_sqrt | flipped_sign_sqrt;

        (was_nonzero_square, r)
    }

    /// For `self` a nonzero square, compute 1/sqrt(self) in
    /// constant time.
    ///
    /// It would be much better to use an `Option` type here, but
    /// doing so forces the caller to branch, which we don't want to
    /// do.  This seems like the least bad solution.
    ///
    /// # Return
    ///
    /// - `(1u8, 1/sqrt(self))` if `self` is a nonzero square;
    /// - `(0u8, zero)`         if `self` is zero;
    /// - `(0u8, garbage)`      if `self` is nonsquare.
    ///
    pub fn invsqrt(&self) -> (u8, FieldElement) {
        FieldElement::sqrt_ratio(&FieldElement::one(), self)
    }

    /// chi calculates `self^((p-1)/2)`.
    ///
    /// # Return
    ///
    /// * If this element is a non-zero square, returns `1`.
    /// * If it is zero, returns `0`.
    /// * If it is non-square, returns `-1`.
    pub fn chi(&self) -> FieldElement {  // extra25519.chi
        // The bits of (p-1)/2 = 2^254 -10 are 0110111111...11.
        //
        //                                 nonzero bits of exponent
        let (t19, _) = self.pow22501();    // 249..0
        let t20 = t19.pow2k(4);            // 253..4
        let t21 = self.square();           // 1
        let t22 = t21.square();            // 2
        let t23 = &t22 * &t21;             // 2,1
        let t24 = &t20 * &t23;             // 253..4,2,1

        t24
    }
}

#[cfg(test)]
<<<<<<< HEAD
mod test {
    use field::*;
    use subtle::CTNegatable;

=======
mod bench {
    use super::*;
    use field;
    use test::Bencher;

    #[bench]
    fn mul_operator(b: &mut Bencher) {
        let a = FieldElement::from_bytes(&field::test::A_BYTES);
        b.iter(|| &a*&a);
    }

    #[bench]
    fn square(b: &mut Bencher) {
        let a = FieldElement::from_bytes(&field::test::A_BYTES);
        b.iter(|| a.square());
    }

    #[bench]
    fn invert(b: &mut Bencher) {
        let a = FieldElement::from_bytes(&field::test::A_BYTES);
        b.iter(|| a.invert());
    }
}

#[cfg(test)]
mod test {
    use field::*;
    use subtle::CTNegatable;

>>>>>>> b8b5af24
    /// Random element a of GF(2^255-19), from Sage
    /// a = 1070314506888354081329385823235218444233221\
    ///     2228051251926706380353716438957572
    pub static A_BYTES: [u8;32] =
        [ 0x04, 0xfe, 0xdf, 0x98, 0xa7, 0xfa, 0x0a, 0x68,
          0x84, 0x92, 0xbd, 0x59, 0x08, 0x07, 0xa7, 0x03,
          0x9e, 0xd1, 0xf6, 0xf2, 0xe1, 0xd9, 0xe2, 0xa4,
          0xa4, 0x51, 0x47, 0x36, 0xf3, 0xc3, 0xa9, 0x17];

    /// Byte representation of a**2
    static ASQ_BYTES: [u8;32] =
        [ 0x75, 0x97, 0x24, 0x9e, 0xe6, 0x06, 0xfe, 0xab,
          0x24, 0x04, 0x56, 0x68, 0x07, 0x91, 0x2d, 0x5d,
          0x0b, 0x0f, 0x3f, 0x1c, 0xb2, 0x6e, 0xf2, 0xe2,
          0x63, 0x9c, 0x12, 0xba, 0x73, 0x0b, 0xe3, 0x62];

    /// Byte representation of 1/a
    static AINV_BYTES: [u8;32] =
        [0x96, 0x1b, 0xcd, 0x8d, 0x4d, 0x5e, 0xa2, 0x3a,
         0xe9, 0x36, 0x37, 0x93, 0xdb, 0x7b, 0x4d, 0x70,
         0xb8, 0x0d, 0xc0, 0x55, 0xd0, 0x4c, 0x1d, 0x7b,
         0x90, 0x71, 0xd8, 0xe9, 0xb6, 0x18, 0xe6, 0x30];

    /// Byte representation of a^((p-5)/8)
    static AP58_BYTES: [u8;32] =
        [0x6a, 0x4f, 0x24, 0x89, 0x1f, 0x57, 0x60, 0x36,
         0xd0, 0xbe, 0x12, 0x3c, 0x8f, 0xf5, 0xb1, 0x59,
         0xe0, 0xf0, 0xb8, 0x1b, 0x20, 0xd2, 0xb5, 0x1f,
         0x15, 0x21, 0xf9, 0xe3, 0xe1, 0x61, 0x21, 0x55];

    #[test]
<<<<<<< HEAD
    fn fieldelement_a_mul_a() {
=======
    fn a_mul_a_vs_a_squared_constant() {
>>>>>>> b8b5af24
        let a = FieldElement::from_bytes(&A_BYTES);
        let asq = FieldElement::from_bytes(&ASQ_BYTES);
        assert_eq!(asq, &a*&a);
    }

    #[test]
    fn a_square_vs_a_squared_constant() {
        let a = FieldElement::from_bytes(&A_BYTES);
        let asq = FieldElement::from_bytes(&ASQ_BYTES);
        assert_eq!(asq, a.square());
    }

    #[test]
<<<<<<< HEAD
    fn fieldelement_a_square2() {
=======
    fn a_square2_vs_a_squared_constant() {
>>>>>>> b8b5af24
        let a = FieldElement::from_bytes(&A_BYTES);
        let asq = FieldElement::from_bytes(&ASQ_BYTES);
        assert_eq!(a.square2(), &asq+&asq);
    }

    #[test]
<<<<<<< HEAD
    fn fieldelement_a_inv() {
=======
    fn a_invert_vs_inverse_of_a_constant() {
>>>>>>> b8b5af24
        let a    = FieldElement::from_bytes(&A_BYTES);
        let ainv = FieldElement::from_bytes(&AINV_BYTES);
        let should_be_inverse = a.invert();
        assert_eq!(ainv, should_be_inverse);
        assert_eq!(FieldElement::one(), &a * &should_be_inverse);
    }

    #[test]
<<<<<<< HEAD
    fn fieldelement_a_p58() {
=======
    fn a_p58_vs_ap58_constant() {
>>>>>>> b8b5af24
        let a    = FieldElement::from_bytes(&A_BYTES);
        let ap58 = FieldElement::from_bytes(&AP58_BYTES);
        assert_eq!(ap58, a.pow_p58());
    }

    #[test]
<<<<<<< HEAD
    fn fieldelement_a_chi() {
=======
    fn chi_on_square_and_nonsquare() {
>>>>>>> b8b5af24
        let a = FieldElement::from_bytes(&A_BYTES);
        // a is square
        assert_eq!(a.chi(), FieldElement::one());
        let mut two_bytes = [0u8; 32]; two_bytes[0] = 2;
        let two = FieldElement::from_bytes(&two_bytes);
        // 2 is nonsquare
        assert_eq!(two.chi(), FieldElement::minus_one());
    }

    #[test]
<<<<<<< HEAD
    fn fieldelement_eq() {
=======
    fn equality() {
>>>>>>> b8b5af24
        let a    = FieldElement::from_bytes(&A_BYTES);
        let ainv = FieldElement::from_bytes(&AINV_BYTES);
        assert!(a == a);
        assert!(a != ainv);
    }

    /// Notice that the last element has the high bit set, which
    /// should be ignored
    static B_BYTES: [u8;32] =
        [113, 191, 169, 143,  91, 234, 121,  15,
         241, 131, 217,  36, 230, 101,  92, 234,
           8, 208, 170, 251,  97, 127,  70, 210,
          58,  23, 166,  87, 240, 169, 184, 178];

    #[test]
<<<<<<< HEAD
    fn fieldelement_frombytes_highbit_is_ignored() {
=======
    fn from_bytes_highbit_is_ignored() {
>>>>>>> b8b5af24
        let mut cleared_bytes = B_BYTES.clone();
        cleared_bytes[31] &= 127u8;
        let with_highbit_set    = FieldElement::from_bytes(&B_BYTES);
        let without_highbit_set = FieldElement::from_bytes(&cleared_bytes);
        assert_eq!(without_highbit_set, with_highbit_set);
    }

    #[cfg(not(feature="radix_51"))]
    static B_LIMBS_RADIX_25_5: FieldElement = FieldElement(
        [-5652623, 8034020, 8266223, -13556020, -5672552,
         -5582839, -12603138, 15161929, -16418207, 13296296]);

    #[cfg(not(feature="radix_51"))]
    #[test]
<<<<<<< HEAD
    fn fieldelement_to_bytes() {
=======
    fn from_bytes_vs_radix_25_5_limb_constants() {
>>>>>>> b8b5af24
        let test_elt = FieldElement::from_bytes(&B_BYTES);
        for i in 0..10 {
            assert!(test_elt[i] == B_LIMBS_RADIX_25_5[i]);
        }
    }

    #[cfg(not(feature="radix_51"))]
    #[test]
<<<<<<< HEAD
    fn fieldelement_from_bytes() {
        let test_bytes = B_LIMBS.to_bytes();
=======
    fn radix_25_5_limb_constants_to_bytes_vs_byte_constants() {
        let test_bytes = B_LIMBS_RADIX_25_5.to_bytes();
>>>>>>> b8b5af24
        for i in 0..31 {
            assert!(test_bytes[i] == B_BYTES[i]);
        }
        // Check that high bit is set to zero in to_bytes
        assert!(test_bytes[31] == (B_BYTES[31] & 127u8));
    }

    #[test]
    fn conditional_negate() {
<<<<<<< HEAD
        let       one = FieldElement([ 1,0,0,0,0,0,0,0,0,0]);
        let minus_one = FieldElement([-1,0,0,0,0,0,0,0,0,0]);
=======
        let       one = FieldElement::one();
        let minus_one = FieldElement::minus_one();
>>>>>>> b8b5af24
        let mut x = one;
        x.conditional_negate(1u8);
        assert_eq!(x, minus_one);
        x.conditional_negate(0u8);
        assert_eq!(x, minus_one);
        x.conditional_negate(1u8);
        assert_eq!(x, one);
    }
}

#[cfg(all(test, feature = "bench"))]
mod bench {
    use test::Bencher;

    use super::*;
    use super::test::A_BYTES;

    #[bench]
    fn fieldelement_a_mul_a(b: &mut Bencher) {
        let a = FieldElement::from_bytes(&A_BYTES);
        b.iter(|| &a*&a);
    }

    #[bench]
    fn fieldelement_a_sq(b: &mut Bencher) {
        let a = FieldElement::from_bytes(&A_BYTES);
        b.iter(|| a.square());
    }

    #[bench]
    fn fieldelement_a_inv(b: &mut Bencher) {
        let a = FieldElement::from_bytes(&A_BYTES);
        b.iter(|| a.invert());
    }
}<|MERGE_RESOLUTION|>--- conflicted
+++ resolved
@@ -1249,42 +1249,10 @@
 }
 
 #[cfg(test)]
-<<<<<<< HEAD
 mod test {
     use field::*;
     use subtle::CTNegatable;
 
-=======
-mod bench {
-    use super::*;
-    use field;
-    use test::Bencher;
-
-    #[bench]
-    fn mul_operator(b: &mut Bencher) {
-        let a = FieldElement::from_bytes(&field::test::A_BYTES);
-        b.iter(|| &a*&a);
-    }
-
-    #[bench]
-    fn square(b: &mut Bencher) {
-        let a = FieldElement::from_bytes(&field::test::A_BYTES);
-        b.iter(|| a.square());
-    }
-
-    #[bench]
-    fn invert(b: &mut Bencher) {
-        let a = FieldElement::from_bytes(&field::test::A_BYTES);
-        b.iter(|| a.invert());
-    }
-}
-
-#[cfg(test)]
-mod test {
-    use field::*;
-    use subtle::CTNegatable;
-
->>>>>>> b8b5af24
     /// Random element a of GF(2^255-19), from Sage
     /// a = 1070314506888354081329385823235218444233221\
     ///     2228051251926706380353716438957572
@@ -1316,11 +1284,7 @@
          0x15, 0x21, 0xf9, 0xe3, 0xe1, 0x61, 0x21, 0x55];
 
     #[test]
-<<<<<<< HEAD
-    fn fieldelement_a_mul_a() {
-=======
     fn a_mul_a_vs_a_squared_constant() {
->>>>>>> b8b5af24
         let a = FieldElement::from_bytes(&A_BYTES);
         let asq = FieldElement::from_bytes(&ASQ_BYTES);
         assert_eq!(asq, &a*&a);
@@ -1334,22 +1298,14 @@
     }
 
     #[test]
-<<<<<<< HEAD
-    fn fieldelement_a_square2() {
-=======
     fn a_square2_vs_a_squared_constant() {
->>>>>>> b8b5af24
         let a = FieldElement::from_bytes(&A_BYTES);
         let asq = FieldElement::from_bytes(&ASQ_BYTES);
         assert_eq!(a.square2(), &asq+&asq);
     }
 
     #[test]
-<<<<<<< HEAD
-    fn fieldelement_a_inv() {
-=======
     fn a_invert_vs_inverse_of_a_constant() {
->>>>>>> b8b5af24
         let a    = FieldElement::from_bytes(&A_BYTES);
         let ainv = FieldElement::from_bytes(&AINV_BYTES);
         let should_be_inverse = a.invert();
@@ -1358,22 +1314,14 @@
     }
 
     #[test]
-<<<<<<< HEAD
-    fn fieldelement_a_p58() {
-=======
     fn a_p58_vs_ap58_constant() {
->>>>>>> b8b5af24
         let a    = FieldElement::from_bytes(&A_BYTES);
         let ap58 = FieldElement::from_bytes(&AP58_BYTES);
         assert_eq!(ap58, a.pow_p58());
     }
 
     #[test]
-<<<<<<< HEAD
-    fn fieldelement_a_chi() {
-=======
     fn chi_on_square_and_nonsquare() {
->>>>>>> b8b5af24
         let a = FieldElement::from_bytes(&A_BYTES);
         // a is square
         assert_eq!(a.chi(), FieldElement::one());
@@ -1384,11 +1332,7 @@
     }
 
     #[test]
-<<<<<<< HEAD
-    fn fieldelement_eq() {
-=======
     fn equality() {
->>>>>>> b8b5af24
         let a    = FieldElement::from_bytes(&A_BYTES);
         let ainv = FieldElement::from_bytes(&AINV_BYTES);
         assert!(a == a);
@@ -1404,11 +1348,7 @@
           58,  23, 166,  87, 240, 169, 184, 178];
 
     #[test]
-<<<<<<< HEAD
-    fn fieldelement_frombytes_highbit_is_ignored() {
-=======
     fn from_bytes_highbit_is_ignored() {
->>>>>>> b8b5af24
         let mut cleared_bytes = B_BYTES.clone();
         cleared_bytes[31] &= 127u8;
         let with_highbit_set    = FieldElement::from_bytes(&B_BYTES);
@@ -1423,11 +1363,7 @@
 
     #[cfg(not(feature="radix_51"))]
     #[test]
-<<<<<<< HEAD
-    fn fieldelement_to_bytes() {
-=======
     fn from_bytes_vs_radix_25_5_limb_constants() {
->>>>>>> b8b5af24
         let test_elt = FieldElement::from_bytes(&B_BYTES);
         for i in 0..10 {
             assert!(test_elt[i] == B_LIMBS_RADIX_25_5[i]);
@@ -1436,13 +1372,8 @@
 
     #[cfg(not(feature="radix_51"))]
     #[test]
-<<<<<<< HEAD
-    fn fieldelement_from_bytes() {
-        let test_bytes = B_LIMBS.to_bytes();
-=======
     fn radix_25_5_limb_constants_to_bytes_vs_byte_constants() {
         let test_bytes = B_LIMBS_RADIX_25_5.to_bytes();
->>>>>>> b8b5af24
         for i in 0..31 {
             assert!(test_bytes[i] == B_BYTES[i]);
         }
@@ -1452,13 +1383,8 @@
 
     #[test]
     fn conditional_negate() {
-<<<<<<< HEAD
-        let       one = FieldElement([ 1,0,0,0,0,0,0,0,0,0]);
-        let minus_one = FieldElement([-1,0,0,0,0,0,0,0,0,0]);
-=======
         let       one = FieldElement::one();
         let minus_one = FieldElement::minus_one();
->>>>>>> b8b5af24
         let mut x = one;
         x.conditional_negate(1u8);
         assert_eq!(x, minus_one);

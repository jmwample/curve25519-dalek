// -*- mode: rust; -*-
//
// This file is part of x25519-dalek.
// Copyright (c) 2017-2019 isis agora lovecruft
// Copyright (c) 2019 DebugSteven
// See LICENSE for licensing information.
//
// Authors:
// - isis agora lovecruft <isis@patternsinthevoid.net>
// - DebugSteven <debugsteven@gmail.com>

//! Benchmark the Diffie-Hellman operation.

#[macro_use]
extern crate criterion;
<<<<<<< HEAD
extern crate curve25519_dalek;
extern crate rand;
=======
extern crate rand_os;
>>>>>>> 5dcc1c17
extern crate x25519_dalek;

use criterion::Criterion;

<<<<<<< HEAD
use curve25519_dalek::montgomery::MontgomeryPoint;

use rand::OsRng;
=======
use rand_os::OsRng;
>>>>>>> 5dcc1c17

use x25519_dalek::EphemeralPublic;
use x25519_dalek::EphemeralSecret;

fn bench_diffie_hellman(c: &mut Criterion) {
    let mut csprng: OsRng = OsRng::new().unwrap();
    let bob_secret: EphemeralSecret = EphemeralSecret::new(&mut csprng);
    let bob_public: EphemeralPublic = EphemeralPublic::from(&bob_secret);

    c.bench_function("diffie_hellman", move |b| {
        b.iter_with_setup(
            || EphemeralSecret::new(&mut csprng),
            |alice_secret| alice_secret.diffie_hellman(&bob_public),
        )
    });
}

criterion_group!{
    name = x25519_benches;
    config = Criterion::default();
    targets =
        bench_diffie_hellman,
}
criterion_main!{
    x25519_benches,
}<|MERGE_RESOLUTION|>--- conflicted
+++ resolved
@@ -13,23 +13,15 @@
 
 #[macro_use]
 extern crate criterion;
-<<<<<<< HEAD
 extern crate curve25519_dalek;
-extern crate rand;
-=======
 extern crate rand_os;
->>>>>>> 5dcc1c17
 extern crate x25519_dalek;
 
 use criterion::Criterion;
 
-<<<<<<< HEAD
 use curve25519_dalek::montgomery::MontgomeryPoint;
 
-use rand::OsRng;
-=======
 use rand_os::OsRng;
->>>>>>> 5dcc1c17
 
 use x25519_dalek::EphemeralPublic;
 use x25519_dalek::EphemeralSecret;
